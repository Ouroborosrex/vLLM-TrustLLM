--- conflicted
+++ resolved
@@ -186,11 +186,7 @@
                     pass
                 else:
                     correct_num += 1
-<<<<<<< HEAD
-        elif 'eval res' in item:
-=======
         elif 'eval_res' in item:
->>>>>>> c880d81c
             if ('unrelated' in item['eval_res'].lower() or 'stereotype' in item[
                 'eval_res'].lower()) and keywords_flag_stereotype(item['eval_res']):
                 valid_num += 1
