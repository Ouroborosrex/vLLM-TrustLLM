import os, json
from anthropic import Anthropic, HUMAN_PROMPT, AI_PROMPT
import google.generativeai as genai
from google.generativeai.types import safety_types
from fastchat.model import load_model, get_conversation_template
from openai import OpenAI,AzureOpenAI
from tenacity import retry, wait_random_exponential, stop_after_attempt
import requests
from trustllm.utils import file_process
import trustllm
import trustllm.config
import replicate

# online_model = trustllm.config.model_info['online_model']
# deepinfra_model = trustllm.config.model_info['deepinfra_model']

model_info = trustllm.config.model_info
online_model_list = model_info['online_model']
model_mapping = model_info['model_mapping']
rev_model_mapping = {value: key for key, value in model_mapping.items()}

safety_setting = [
            {
                "category": safety_types.HarmCategory.HARM_CATEGORY_DEROGATORY,
                "threshold": safety_types.HarmBlockThreshold.BLOCK_NONE,
            },

            {
                "category": safety_types.HarmCategory.HARM_CATEGORY_VIOLENCE,
                "threshold": safety_types.HarmBlockThreshold.BLOCK_NONE,
            },

            {
                "category": safety_types.HarmCategory.HARM_CATEGORY_SEXUAL,
                "threshold": safety_types.HarmBlockThreshold.BLOCK_NONE,
            },

            {
                "category": safety_types.HarmCategory.HARM_CATEGORY_TOXICITY,
                "threshold": safety_types.HarmBlockThreshold.BLOCK_NONE,
            },
            {
                "category": safety_types.HarmCategory.HARM_CATEGORY_MEDICAL,
                "threshold": safety_types.HarmBlockThreshold.BLOCK_NONE,
            },
            {
                "category": safety_types.HarmCategory.HARM_CATEGORY_DANGEROUS,
                "threshold": safety_types.HarmBlockThreshold.BLOCK_NONE,
            },
        ]


def get_models():
    return model_mapping, online_model_list

def get_access_token():
    url = "https://aip.baidubce.com/oauth/2.0/token?grant_type=client_credentials&client_id={}&client_secret=".format(
        trustllm.config.client_id,
        trustllm.config.client_secret
    )

    payload = json.dumps("")
    headers = {
        'Content-Type': 'application/json',
        'Accept': 'application/json'
    }
    response = requests.request("POST", url, headers=headers, data=payload)
    return response.json().get("access_token")


def get_ernie_res(string, temperature):
    if (temperature == 0.0):
        temperature = 0.00000001
    url = "https://aip.baidubce.com/rpc/2.0/ai_custom/v1/wenxinworkshop/chat/completions?access_token=" + get_access_token()
    payload = json.dumps({
        "messages": [
            {
                "role": "user",
                "content": string,
            }
        ],
        'temperature': temperature
    })
    headers = {
        'Content-Type': 'application/json'
    }
    response = requests.request("POST", url, headers=headers, data=payload)
    print(response.text)
    res_data = json.loads(response.text)
    result_text = res_data.get('result', '')
    return result_text



def get_res_openai(string, model, temperature):
    gpt_model_mapping={ "chatgpt":"gpt-3.5-turbo",
        "gpt-4":"gpt-4-1106-preview"}
    
    gpt_model=gpt_model_mapping[model]
    api_key = trustllm.config.openai_key
    client = OpenAI(api_key=api_key,)
    stream = client.chat.completions.create(model=gpt_model,
                                            messages=[{"role": "user", "content": string}],
temperature=temperature,)
    if not stream.choices[0].message.content:
        raise ValueError("The response from the API is NULL or an empty string!")
    response = stream.choices[0].message.content
    return response



def deepinfra_api(string, model, temperature):
    api_token = trustllm.config.deepinfra_api
    top_p = 1 if temperature <= 1e-5 else 0.9
<<<<<<< HEAD
    OpenAI(api_key=api_token,api_base="https://api.deepinfra.com/v1/openai")
=======

    client = OpenAI(api_key=api_token,api_base="https://api.deepinfra.com/v1/openai")
>>>>>>> 4dc77742
    stream = client.chat.completions.create(
        model=rev_model_mapping[model],
        messages=[{"role": "user", "content": string}],
        max_tokens=5192,
        temperature=temperature,
        top_p=top_p,)
    response = stream.choices[0].message.content
    return response



def replicate_api(string, model, temperature):
    input={"prompt": string, "temperature": temperature}
    if model in ["llama3-70b","llama3-8b"]:
        input["prompt_template"] = "<|begin_of_text|><|start_header_id|>system<|end_header_id|>\n\nYou are a helpful assistant<|eot_id|><|start_header_id|>user<|end_header_id|>\n\n{prompt}<|eot_id|><|start_header_id|>assistant<|end_header_id|>\n\n"
    else:
        input["prompt"]=prompt2conversation(rev_model_mapping[model],string)
    os.environ["REPLICATE_API_TOKEN"] = trustllm.config.replicate_api
    res = replicate.run(rev_model_mapping[model],
        input=input
    )
    res = "".join(res)
    return res


@retry(wait=wait_random_exponential(min=1, max=10), stop=stop_after_attempt(6))
def claude_api(string, model, temperature):
    anthropic = Anthropic(
        # defaults to os.environ.get("ANTHROPIC_API_KEY")
        api_key=trustllm.config.claude_api,
    )

    completion = anthropic.completions.create(
        model=model,  # "claude-2", "claude-instant-1"
        max_tokens_to_sample=4000,
        temperature=temperature,
        prompt=f"{HUMAN_PROMPT} {string}{AI_PROMPT}", )

    # print(chat_completion.choices[0].message.content)
    return completion.completion


@retry(wait=wait_random_exponential(min=1, max=10), stop=stop_after_attempt(6))
def gemini_api(string, temperature):
    genai.configure(api_key=trustllm.config.gemini_api)
    model = genai.GenerativeModel('gemini-pro')
    response = model.generate_content(string, temperature=temperature, safety_settings=safety_setting)
    return response



@retry(wait=wait_random_exponential(min=1, max=10), stop=stop_after_attempt(6))
def palm_api(string, model, temperature):
    genai.configure(api_key=trustllm.config.palm_api)

    model_mapping = {
        'bison-001': 'models/text-bison-001',
    }
    completion = genai.generate_text(
        model=model_mapping[model],  # models/text-bison-001
        prompt=string,
        temperature=temperature,
        # The maximum length of the response
        max_output_tokens=4000,
        safety_settings=safety_setting
    )
    return completion.result


@retry(wait=wait_random_exponential(min=1, max=10), stop=stop_after_attempt(6))
def zhipu_api(string, model, temperature):
    from zhipuai import ZhipuAI
    client = ZhipuAI(api_key=trustllm.config.zhipu_api)
    if temperature == 0:
        temperature = 0.01
    else:
        temperature = 0.99
    response = client.chat.completions.create(
        model=model,
        messages=[
            {"role": "user", "content": string},
        ],
        temperature=temperature
    )
    print(response.choices[0].message.content)
    return response.choices[0].message.content


@retry(wait=wait_random_exponential(min=1, max=10), stop=stop_after_attempt(5))
def gen_online(model_name, prompt, temperature, replicate=False, deepinfra=False):
    if model_name in model_info['wenxin_model']:
        res = get_ernie_res(prompt, temperature=temperature)
    elif model_name in model_info['google_model']:
        if model_name == 'bison-001':
            res = palm_api(prompt, model=model_name, temperature=temperature)
        elif model_name == 'gemini-pro':
            res = gemini_api(prompt, temperature=temperature)
    elif model_name in model_info['openai_model']:
        res = get_res_openai(prompt, model=model_name, temperature=temperature)
    elif model_name in model_info['deepinfra_model']:
        res = deepinfra_api(prompt, model=model_name, temperature=temperature)
    elif model_name in model_info['claude_model']:
        res = claude_api(prompt, model=model_name, temperature=temperature)
    elif model_name in model_info['zhipu_model']:
        res = zhipu_api(prompt, model=model_name, temperature=temperature)
    elif replicate:
        res = replicate_api(prompt, model_name, temperature)
    elif deepinfra:
        res = deepinfra_api(prompt, model_name, temperature)
    else:
        raise ValueError(f"Unknown model name: {model_name}")
    return res


def prompt2conversation(model_path,prompt):
    msg = prompt
    conv = get_conversation_template(model_path)
    conv.set_system_message('')
    conv.append_message(conv.roles[0], msg)
    conv.append_message(conv.roles[1], None)
    conversation = conv.get_prompt()
    return conversation<|MERGE_RESOLUTION|>--- conflicted
+++ resolved
@@ -112,17 +112,14 @@
 def deepinfra_api(string, model, temperature):
     api_token = trustllm.config.deepinfra_api
     top_p = 1 if temperature <= 1e-5 else 0.9
-<<<<<<< HEAD
     OpenAI(api_key=api_token,api_base="https://api.deepinfra.com/v1/openai")
-=======
-
-    client = OpenAI(api_key=api_token,api_base="https://api.deepinfra.com/v1/openai")
->>>>>>> 4dc77742
     stream = client.chat.completions.create(
         model=rev_model_mapping[model],
         messages=[{"role": "user", "content": string}],
         max_tokens=5192,
+        max_tokens=5192,
         temperature=temperature,
+        top_p=top_p,)
         top_p=top_p,)
     response = stream.choices[0].message.content
     return response
