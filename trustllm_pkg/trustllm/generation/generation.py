--- conflicted
+++ resolved
@@ -55,11 +55,10 @@
             :return: The generated text as a string.
             """
 
-<<<<<<< HEAD
-        prompt = prompt2conversation(self.model_path, prompt)
-=======
+
+
         prompt = prompt2conversation(model_path=self.model_path,prompt=prompt,)
->>>>>>> 2b2e36ed
+
         inputs = tokenizer([prompt])
         inputs = {k: torch.tensor(v).to(self.device) for k, v in inputs.items()}
         output_ids = model.generate(
